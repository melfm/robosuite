from .controller_factory import controller_factory, load_controller_config, reset_controllers, get_pybullet_server
from .osc import OperationalSpaceController
from .joint_pos import JointPositionController
from .joint_vel import JointVelocityController
from .joint_tor import JointTorqueController

<<<<<<< HEAD
ALL_CONTROLLERS_INFO = {
    "JOINT_VELOCITY":   "Joint Velocity",
    "JOINT_TORQUE":     "Joint Torque",
    "JOINT_POSITION":   "Joint Impedance",
    "OSC_POSITION":     "End Effector Position using Operational Space Control",
    "OSC_POSE":         "End Effector Pose (Pos + Ori) using Operational Space Control",
    "IK_POSE":          "End Effector Pose (Pos + Ori) using Inverse Kinematics (note: must have PyBullet installed)",
=======

CONTROLLER_INFO = {
    "JOINT_VELOCITY":  "Joint Velocity",
    "JOINT_TORQUE":    "Joint Torque",
    "JOINT_POSITION":  "Joint Position",
    "EE_OSC_POSITION": "Operational Space Control (Position Only)",
    "EE_OSC_POSE":     "Operational Space Control (Position + Orientation)",
    "EE_IK_POSE":      "Inverse Kinematics Control (Position + Orientation) (Note: must have PyBullet installed)",
>>>>>>> ebe9f544
}

ALL_CONTROLLERS = CONTROLLER_INFO.keys()<|MERGE_RESOLUTION|>--- conflicted
+++ resolved
@@ -4,24 +4,14 @@
 from .joint_vel import JointVelocityController
 from .joint_tor import JointTorqueController
 
-<<<<<<< HEAD
-ALL_CONTROLLERS_INFO = {
-    "JOINT_VELOCITY":   "Joint Velocity",
-    "JOINT_TORQUE":     "Joint Torque",
-    "JOINT_POSITION":   "Joint Impedance",
-    "OSC_POSITION":     "End Effector Position using Operational Space Control",
-    "OSC_POSE":         "End Effector Pose (Pos + Ori) using Operational Space Control",
-    "IK_POSE":          "End Effector Pose (Pos + Ori) using Inverse Kinematics (note: must have PyBullet installed)",
-=======
 
 CONTROLLER_INFO = {
     "JOINT_VELOCITY":  "Joint Velocity",
     "JOINT_TORQUE":    "Joint Torque",
     "JOINT_POSITION":  "Joint Position",
-    "EE_OSC_POSITION": "Operational Space Control (Position Only)",
-    "EE_OSC_POSE":     "Operational Space Control (Position + Orientation)",
-    "EE_IK_POSE":      "Inverse Kinematics Control (Position + Orientation) (Note: must have PyBullet installed)",
->>>>>>> ebe9f544
+    "OSC_POSITION": "Operational Space Control (Position Only)",
+    "OSC_POSE":     "Operational Space Control (Position + Orientation)",
+    "IK_POSE":      "Inverse Kinematics Control (Position + Orientation) (Note: must have PyBullet installed)",
 }
 
 ALL_CONTROLLERS = CONTROLLER_INFO.keys()